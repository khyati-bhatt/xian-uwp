"""
Xian Wallet Protocol - Data Models
Universal data models for all wallet implementations
"""

import re

from pydantic import BaseModel, Field, field_validator, ConfigDict, field_serializer
from typing import Dict, List, Optional, Any, Union
from datetime import datetime
from enum import Enum


class WalletType(str, Enum):
    """Supported wallet types"""
    DESKTOP = "desktop"
    WEB = "web" 
    CLI = "cli"
    HARDWARE = "hardware"


class ConnectionStatus(str, Enum):
    """Connection status states"""
    DISCONNECTED = "disconnected"
    CONNECTING = "connecting"
    CONNECTED = "connected"
    ERROR = "error"
    LOCKED = "locked"


class Permission(str, Enum):
    """Available permissions for DApps"""
    WALLET_INFO = "wallet_info"
    BALANCE = "balance"
    TRANSACTIONS = "transactions"
    SIGN_MESSAGE = "sign_message"
    ADD_TOKEN = "add_token"


class AuthStatus(str, Enum):
    """Authorization status states"""
    PENDING = "pending"
    APPROVED = "approved"
    DENIED = "denied"
    EXPIRED = "expired"


# Request Models
class AuthorizationRequest(BaseModel):
    """Authorization request from DApp"""
    app_name: str = Field(..., min_length=1, max_length=100)
    app_url: str = Field(..., min_length=1, max_length=500)
    permissions: List[Permission]
    description: Optional[str] = Field(None, max_length=500)
    
    @field_validator('app_url')
    @classmethod
    def validate_url(cls, v):
        """Validate URL format"""
        url_pattern = re.compile(
            r'^https?://'  # http:// or https://
            r'(?:(?:[A-Z0-9](?:[A-Z0-9-]{0,61}[A-Z0-9])?\.)+[A-Z]{2,6}\.?|'  # domain...
            r'localhost|'  # localhost...
            r'\d{1,3}\.\d{1,3}\.\d{1,3}\.\d{1,3})'  # ...or ip
            r'(?::\d+)?'  # optional port
            r'(?:/?|[/?]\S+)$', re.IGNORECASE)
        if not url_pattern.match(v):
            raise ValueError('Invalid URL format')
        return v
    
    @field_validator('permissions')
    @classmethod
    def validate_permissions_not_empty(cls, v):
        """Ensure permissions list is not empty and deduplicate"""
        if not v:
            raise ValueError('At least one permission is required')
        # Deduplicate while preserving order
        seen = set()
        deduped = []
        for perm in v:
            if perm not in seen:
                seen.add(perm)
                deduped.append(perm)
        return deduped


class TransactionRequest(BaseModel):
    """Transaction request"""
    contract: str = Field(..., min_length=1, max_length=100)
    function: str = Field(..., min_length=1, max_length=100)
    kwargs: Dict[str, Any]
    stamps_supplied: Optional[int] = Field(None, ge=0)


class SignMessageRequest(BaseModel):
    """Message signing request"""
    message: str = Field(..., min_length=1, max_length=10000)


class AddTokenRequest(BaseModel):
    """Add token request"""
    contract_address: str = Field(..., min_length=1, max_length=100)
    token_name: Optional[str] = Field(None, max_length=100)
    token_symbol: Optional[str] = Field(None, max_length=20)
    decimals: Optional[int] = Field(None, ge=0, le=18)


class UnlockRequest(BaseModel):
    """Wallet unlock request"""
    password: str = Field(..., min_length=1)


# Response Models
class WalletInfo(BaseModel):
    """Wallet information response"""
    address: str
    truncated_address: str
    locked: bool
    chain_id: Optional[str] = None
    network: Optional[str] = None
    wallet_type: WalletType
    version: str = "1.0.0"


class BalanceResponse(BaseModel):
    """Balance query response"""
    balance: Union[float, int]
    contract: str
    symbol: Optional[str] = None
    decimals: Optional[int] = None


class TransactionResult(BaseModel):
    """Transaction result"""
    success: bool
    transaction_hash: Optional[str] = None
    result: Optional[Any] = None
    errors: Optional[List[str]] = None
    gas_used: Optional[int] = None


class SignatureResponse(BaseModel):
    """Message signature response"""
    signature: str
    message: str
    address: str


class AuthorizationResponse(BaseModel):
    """Authorization response"""
    session_token: str
    expires_at: datetime
    permissions: List[Permission]
    status: str = "approved"
    
    @field_serializer('expires_at')
    def serialize_datetime(self, dt: datetime, _info):
        return dt.isoformat()


class ErrorResponse(BaseModel):
    """Error response"""
    error: str
    code: str
    details: Optional[str] = None


class StatusResponse(BaseModel):
    """Wallet status response"""
    available: bool
    locked: bool
    wallet_type: WalletType
    network: Optional[str] = None
    chain_id: Optional[str] = None
    version: str


# Internal Models
class Session(BaseModel):
    """Internal session model"""
    token: str
    app_name: str
    app_url: str
    permissions: List[Permission]
    created_at: datetime
    expires_at: datetime
    last_activity: datetime
    request_id: Optional[str] = None
    
    @field_serializer('created_at', 'expires_at', 'last_activity')
    def serialize_datetime(self, dt: datetime, _info):
        return dt.isoformat()


class PendingRequest(BaseModel):
    """Pending authorization request"""
    request_id: str
    app_name: str
    app_url: str
    permissions: List[Permission]
    description: Optional[str]
    created_at: datetime
    status: str = "pending"
    
    @field_serializer('created_at')
    def serialize_datetime(self, dt: datetime, _info):
        return dt.isoformat()


# CORS Configuration
class CORSConfig(BaseModel):
    """CORS configuration for web-based DApps"""
    allow_origins: List[str] = Field(default_factory=lambda: ["*"])
    allow_credentials: bool = True
    allow_methods: List[str] = Field(default_factory=lambda: ["*"])
    allow_headers: List[str] = Field(default_factory=lambda: ["*"])
    expose_headers: List[str] = Field(default_factory=list)
    max_age: int = 600
    
    @classmethod
    def development(cls) -> "CORSConfig":
        """Development CORS configuration - allows all origins"""
        return cls(
            allow_origins=["*"],
            allow_credentials=True,
            allow_methods=["GET", "POST", "PUT", "DELETE", "OPTIONS"],
            allow_headers=["*"],
            expose_headers=["*"],
            max_age=3600
        )
    
    @classmethod
    def production(cls, allowed_origins: List[str]) -> "CORSConfig":
        """Production CORS configuration - specific origins only"""
        return cls(
            allow_origins=allowed_origins,
            allow_credentials=True,
            allow_methods=["GET", "POST", "PUT", "DELETE", "OPTIONS"],
            allow_headers=[
                "Accept",
                "Accept-Language",
                "Content-Language",
                "Content-Type",
                "Authorization",
                "X-Requested-With"
            ],
            expose_headers=["Content-Length", "Content-Type"],
            max_age=86400  # 24 hours
        )
    
    @classmethod
    def localhost_dev(cls, ports: List[int] = None) -> "CORSConfig":
        """Localhost development configuration for common dev server ports"""
        if ports is None:
            ports = [3000, 3001, 5000, 5173, 8000, 8080, 8081, 51644, 57158]
        
        origins = [f"http://localhost:{port}" for port in ports]
        origins.extend([f"http://127.0.0.1:{port}" for port in ports])
        origins.extend(["http://localhost", "http://127.0.0.1"])
        
        return cls(
            allow_origins=origins,
            allow_credentials=True,
            allow_methods=["GET", "POST", "PUT", "DELETE", "OPTIONS"],
            allow_headers=["*"],
            expose_headers=["*"],
            max_age=3600
        )


# Protocol Constants
class ProtocolConfig:
    """Protocol configuration constants"""
    DEFAULT_PORT = 8545
    DEFAULT_HOST = "localhost"
    API_VERSION = "v1"
    PROTOCOL_VERSION = "1.0.0"
    SESSION_TIMEOUT_MINUTES = 60
    AUTO_LOCK_MINUTES = 30
    MAX_SESSIONS = 10
    CACHE_TTL_SECONDS = 30


# API Endpoints
class Endpoints:
    """API endpoint constants"""
    # Auth endpoints
    AUTH_REQUEST = "/api/v1/auth/request"
    AUTH_STATUS = "/api/v1/auth/status/{request_id}"
    AUTH_PENDING = "/api/v1/auth/pending"
    AUTH_APPROVE = "/api/v1/auth/approve/{request_id}"
    AUTH_DENY = "/api/v1/auth/deny/{request_id}"
    AUTH_REVOKE = "/api/v1/auth/revoke"
    
    # Wallet endpoints
    WALLET_STATUS = "/api/v1/wallet/status"
    WALLET_INFO = "/api/v1/wallet/info"
    WALLET_UNLOCK = "/api/v1/wallet/unlock"
    WALLET_LOCK = "/api/v1/wallet/lock"
    
    # Transaction endpoints
    BALANCE = "/api/v1/balance/{contract}"
    APPROVED_BALANCE = "/api/v1/balance/{contract}/{spender}"
    TRANSACTION = "/api/v1/transaction"
    SIGN_MESSAGE = "/api/v1/sign"
    
    # Token management
    ADD_TOKEN = "/api/v1/tokens/add"
    LIST_TOKENS = "/api/v1/tokens"
    
    # WebSocket
    WEBSOCKET = "/ws/v1"


# Error Codes
class ErrorCodes:
    """Standard error codes"""
    WALLET_LOCKED = "WALLET_LOCKED"
    UNAUTHORIZED = "UNAUTHORIZED"
    SESSION_EXPIRED = "SESSION_EXPIRED"
    INVALID_REQUEST = "INVALID_REQUEST"
    NETWORK_ERROR = "NETWORK_ERROR"
    INSUFFICIENT_BALANCE = "INSUFFICIENT_BALANCE"
    TRANSACTION_FAILED = "TRANSACTION_FAILED"
    USER_REJECTED = "USER_REJECTED"
    WALLET_NOT_FOUND = "WALLET_NOT_FOUND"
    INVALID_CONTRACT = "INVALID_CONTRACT"
    INVALID_SIGNATURE = "INVALID_SIGNATURE"
<<<<<<< HEAD
    MAX_SESSIONS_EXCEEDED = "MAX_SESSIONS_EXCEEDED"
=======
    TOO_MANY_ATTEMPTS = "TOO_MANY_ATTEMPTS"
    ACCOUNT_LOCKED = "ACCOUNT_LOCKED"
>>>>>>> 7e01bd67
<|MERGE_RESOLUTION|>--- conflicted
+++ resolved
@@ -326,9 +326,6 @@
     WALLET_NOT_FOUND = "WALLET_NOT_FOUND"
     INVALID_CONTRACT = "INVALID_CONTRACT"
     INVALID_SIGNATURE = "INVALID_SIGNATURE"
-<<<<<<< HEAD
     MAX_SESSIONS_EXCEEDED = "MAX_SESSIONS_EXCEEDED"
-=======
     TOO_MANY_ATTEMPTS = "TOO_MANY_ATTEMPTS"
-    ACCOUNT_LOCKED = "ACCOUNT_LOCKED"
->>>>>>> 7e01bd67
+    ACCOUNT_LOCKED = "ACCOUNT_LOCKED"